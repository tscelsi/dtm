"""
    -- analysis.py -- 
    
    This file contains logic and functionality for analysing
    the results of a model created by the Dynamic Topic Model (DTM). We use this
    model to understand what sorts of topics appear in a corpus of text, and
    also to understand how the prevalence of these topics fluctuates over time. 
"""

import pandas as pd
import os
import sys
from sklearn.feature_extraction.text import TfidfVectorizer, CountVectorizer
import numpy as np
import re
import csv
import pickle
from sklearn.metrics.pairwise import cosine_similarity
import gensim
import gensim.downloader
from collections import Counter, defaultdict
import matplotlib.pylab as plt
from visualisation import time_evolution_plot, plot_word_ot
from pprint import pprint
import seaborn as sns
from spacy.matcher import PhraseMatcher
from spacy.tokens import Doc
import spacy

WHITELIST_EUROVOC_LABELS_PATH = os.path.join(os.environ['DTM_ROOT'], "dtm", "eurovoc_labels_merged.txt")
EUROVOC_PATH = os.path.join(os.environ['DTM_ROOT'], "dtm", "eurovoc_export_en.csv")

class DTMAnalysis:

    topic_cluster_mapping = {
        "0421 parliament": "Legislation",
        "0431 politics and public safety": "Legislation",
        "0806 international affairs": "Global",
        "0816 international security": "Global",
        "1611 economic conditions": "Economic",
        "1616 regions and regional policy": "Other",
        "2016 trade": "Economic",
        "2021 international trade": "Economic",
        "2411 monetary economics": "Economic",
        "5206 environmental policy": "Environment",
        "5211 natural environment": "Environment",
        "5216 deterioration of the environment": "Environment",
        # "6606 energy policy",
        "6611 coal and mining industries": "Fossil Fuels",
        "6616 oil industry": "Fossil Fuels",
        "6621 electrical and nuclear industries": "Industrial",
        "6816 iron, steel and other metal industries": "Industrial"
    }

    eurovoc_label_correction_map = {
        "6626 soft energy": "6626 renewable energy",
        "6616 oil industry": "6616 oil and gas industry"
    }

    eurovoc_label_remapping = {
        "1621 economic structure": "1611 economic conditions",
        "2006 trade policy": "2016 business operations and trade",
        "2421 free movement of capital": "2016 business operations and trade",
        "2016 trade": "2016 business operations and trade",
        "4006 business organisation": "2016 business operations and trade",
        "4016 legal form of organisations" : "2016 business operations and trade",
        "2426 financing and investment": "2016 business operations and trade",
        "2026 consumption": "2016 business operations and trade",
    }


    def __init__(
        self, 
        ndocs, 
        ntopics, 
        model_root="/data/greyroads/energy-roadmap/DTM/greyroads_steo", 
        doc_year_map_file_name="model-year.dat",
        seq_dat_file_name="model-seq.dat",
        vocab_file_name="vocab.txt",
        model_out_dir="model_run",
        eurovoc_whitelist=True,
        **kwargs
        ):
        self.nlp = spacy.load("en_core_web_sm")
        self.ndocs = ndocs
        self.ntopics = ntopics
        if eurovoc_whitelist:
            self.whitelist_eurovoc_labels = [x.strip() for x in open(WHITELIST_EUROVOC_LABELS_PATH, "r").readlines()]
        self.eurovoc_whitelist = eurovoc_whitelist
        self.model_root = model_root
        self.model_out_dir = model_out_dir
        self.gam_path = os.path.join(self.model_root, self.model_out_dir, "lda-seq", "gam.dat")
        self.doc_year_map_path = os.path.join(self.model_root, doc_year_map_file_name)
        self.seq_dat = os.path.join(self.model_root, seq_dat_file_name)
        self.eurovoc = None
        self.eurovoc_topics = None
        self.embeddings = None
        self.topic_prefix = "topic-"
        self.topic_suffix = "-var-e-log-prob.dat"
        vocab_file = os.path.join(self.model_root, vocab_file_name)

        vocab = open(vocab_file, "r").read().splitlines()
        self.vocab = [x.split("\t")[0] for x in vocab]
        self.index_to_word = {i:w for i, w in enumerate(self.vocab)}

        # load the doc-year mapping, which is just a list of length(number of documents) in the same order as
        # the -mult.dat file.
        self.doc_year_mapping = [int(x) for x in open(self.doc_year_map_path, "r").read().splitlines()]
        assert len(self.doc_year_mapping) == ndocs

        self.years = sorted(list(set(self.doc_year_mapping)))

        # load the counts of years file

        self.docs_per_year = [int(x) for x in open(self.seq_dat, "r").read().splitlines()[1:]]

        # load the models gammas

        self.gammas = open(self.gam_path, "r").read().splitlines()
        assert len(self.gammas) == ndocs * ntopics

        # let's change the gammas into a nicer form, from a 1d array of length ndocs * ntopics
        # to a 2d array of shape (ndocs, ntopics)

        self.gammas = np.reshape(self.gammas, (ndocs, ntopics)).astype(np.double)
        assert len(self.gammas[0]) == ntopics

        # let's create a dataframe where each row is a document, with its topic
        # distribution and year of publication
        self.doc_topic_gammas = pd.DataFrame(zip(self.gammas, self.doc_year_mapping), columns=["topic_dist", "year"])

        # check to see that we have the same counts of yearly docs as the seq-dat file
        assert self.docs_per_year == self.doc_topic_gammas.groupby('year').count()['topic_dist'].tolist()

    def change_model(self, model_out_dir, n_topics):
        self.model_out_dir = model_out_dir
        self.ntopics = n_topics
        self.gam_path = os.path.join(self.model_root, self.model_out_dir, "lda-seq", "gam.dat")
        self.gammas = open(self.gam_path, "r").read().splitlines()
        assert len(self.gammas) == self.ndocs * self.ntopics

        # let's change the gammas into a nicer form, from a 1d array of length self. * ntopics
        # to a 2d array of shape (ndocs, ntopics)

        self.gammas = np.reshape(self.gammas, (self.ndocs, self.ntopics)).astype(np.double)
        assert len(self.gammas[0]) == self.ntopics
        # let's create a dataframe where each row is a document, with its topic
        # distribution and year of publication
        self.doc_topic_gammas = pd.DataFrame(zip(self.gammas, self.doc_year_mapping), columns=["topic_dist", "year"])

        # check to see that we have the same counts of yearly docs as the seq-dat file
        assert self.docs_per_year == self.doc_topic_gammas.groupby('year').count()['topic_dist'].tolist()

    def save_gammas(self, save_path, split=True):
        if split:
            tmp_df = pd.DataFrame(self.doc_topic_gammas['topic_dist'].tolist(), columns=[i for i in range(self.ntopics)])
            tmp_df['year'] = self.doc_topic_gammas['year']
            tmp_df.to_csv(save_path)
            del tmp_df
        else:
            self.doc_topic_gammas.to_csv(save_path)

    def _create_eurovoc_embedding_matrix(self):
        """This function creates an K x T_k x gloVedims embedding matrix where K is the number of eurovoc labels in the thesaurus,
        T_k is the number of terms for a eurovoc label k and gloVedims is the dimensions of the pre-trained gloVe word embeddings as per gensim docs.

        To create this matrix this function iterates through the terms of a eurovoc label 
        """
        self.label_term_map = {}
        self.embedding_matrix = []
        for topic in self.eurovoc_topics:
            mask = self.eurovoc['MT'].apply(lambda x: x.lower()) == topic
            terms = self.nlp.pipe([x.lower() for x in self.eurovoc[mask]['TERMS (PT-NPT)']], n_process=11)
            term_vec_matrix = []
            term_list = []
            for term in terms:
                vec = self._get_vector_from_tokens(term)
                # take average of vectors to achieve embedding for term
                if type(vec) == np.ndarray:
                    term_vec_matrix.append(vec)
                    term_list.append(term.text)
            self.label_term_map[topic] = term_list
            self.embedding_matrix.append(term_vec_matrix)
        self.embedding_matrix = np.array(self.embedding_matrix)

    def _get_vector_from_tokens(self, tokens):
        vec = []
        for tok in tokens:
            if tok.lemma_ in self.embeddings:
                vec.append(self.embeddings[tok.lemma_])
        if vec:
            vec = np.array(vec).mean(axis=0)
        return vec

    def _init_embeddings(self, load, save=True, label_term_map_path="whitelist_label_to_term_map.pickle", embedding_matrix_path="whitelist_embedding_matrix.pickle", emb_type='glove-wiki-gigaword-50'):
        print("Initialising gloVe embeddings...")
        self.embeddings = gensim.downloader.load(emb_type)
        if not load:
            self._create_eurovoc_embedding_matrix()
            if save and (not label_term_map_path or not embedding_matrix_path):
                print("If you want to save the embeddings, you need to provide label_term_map_path and embedding_matrix_path values.")
            elif save and label_term_map_path and embedding_matrix_path:
                with open(embedding_matrix_path, "wb+") as fp:
                    pickle.dump(self.embedding_matrix, fp)
                with open(label_term_map_path, "wb+") as fp:
                    pickle.dump(self.label_term_map, fp)
        elif load and (not label_term_map_path or not embedding_matrix_path):
            print("If loading the eurovoc embeddings matrix, you need to provide a path for the label term list and embedding matrix path.")
            sys.exit(1)
        elif load:
            with open(embedding_matrix_path, "rb") as fp:
                self.embedding_matrix = np.array(pickle.load(fp))
            with open(label_term_map_path, "rb") as fp:
                self.label_term_map = pickle.load(fp)
        
    def _init_eurovoc(self, eurovoc_path):
        print("Initialising EuroVoc...")
        def preproc(label):
            lowered_label = label.lower()
            if lowered_label in self.eurovoc_label_remapping:
                lowered_label = self.eurovoc_label_remapping[lowered_label]
            if lowered_label in self.eurovoc_label_correction_map:
                lowered_label = self.eurovoc_label_correction_map[lowered_label]
            return lowered_label
        self.eurovoc = pd.read_csv(eurovoc_path)
        self.eurovoc['MT'] = self.eurovoc['MT'].apply(preproc)
        # self.eurovoc['MT'] = self.eurovoc['MT'].apply(lambda x: self.eurovoc_label_remapping[x] if x in self.eurovoc_label_remapping else x)
        # self.eurovoc['MT'] = self.eurovoc['MT'].apply(lambda x: self.eurovoc_label_correction_map[x] if x in self.eurovoc_label_correction_map else x)
        # remove non-whitelisted topic terms
        if self.eurovoc_whitelist:
            m = self.eurovoc.apply(lambda x: x.MT.lower() in self.whitelist_eurovoc_labels, axis=1)
            self.eurovoc = self.eurovoc[m]
        self.eurovoc['index'] = [i for i in range(len(self.eurovoc))]
        self.eurovoc = self.eurovoc.set_index('index')
        self._create_eurovoc_label_term_map()
        # self.eurovoc_terms = [doc for doc in self.nlp.pipe(self.eurovoc['TERMS (PT-NPT)'], disable=['tok2vec', 'ner', 'parser', 'tagger'], batch_size=256, n_process=11)]

    def _get_topic_proportions_per_year(self, logged=False):
        """This function returns a pandas DataFrame of years and their corresponding
        topic proportions such that for a year, the topic proportions sum to one. 
        i.e. how probable is it that topic X appears in year Y.
        """
        def get_topic_proportions(row, logged):
            total = np.sum(row)
            if logged:
                return [np.log(topic / total) for topic in row]
            else:
                return [topic / total for topic in row]
        grouping = self.doc_topic_gammas.groupby('year')
        x = grouping.topic_dist.apply(np.sum)
        # assign self the list of years 
        topic_proportions_per_year = x.apply(lambda x: get_topic_proportions(x, logged))
        return topic_proportions_per_year

    def create_topic_proportions_per_year_df(self, remove_small_topics=False, threshold=0.01, merge_topics=False, include_names=False):
        """
        This function creates a dataframe which eventually will be used for
        plotting topic proportions over time. Similar to the visualisations used
        in the coal-discourse (Muller-hansen) paper. The dataframe contains a
        row for each year-topic combination along with its proportion of
        occurrence that year.
        """
        topic_names = self.get_topic_names()
        # Here I have begun working on retrieving the importance of topics over
        # time. That is, the Series topic_proportions_per_year contains the
        # importance of each topic for particular years.
        topic_proportions_per_year = self._get_topic_proportions_per_year()
        for_df = []
        for year, topic_props in zip(self.years, topic_proportions_per_year):
            if merge_topics:
                merged_topics = Counter()
                for topic_idx, topic in enumerate(topic_props):
                    curr_topic_name = re.search(r"(\d{4} .*?)\d+", topic_names[topic_idx]).group(1)
                    merged_topics.update({self.topic_cluster_mapping[curr_topic_name] : topic})
                for topic_idx, [topic_name, proportion] in enumerate(merged_topics.items()):
                    for_df.append([year, topic_idx, proportion, topic_name])
            else:
                for topic_idx, topic in enumerate(topic_props):
                    if include_names:
                        for_df.append([year, topic_idx, topic, str(topic_names[topic_idx])])
                    else:
                        for_df.append([year, topic_idx, topic, str(topic_idx)])
        topic_proportions_df = pd.DataFrame(for_df, columns=["year", "topic", "proportion", "topic_name"])
        if remove_small_topics:
            m = topic_proportions_df.groupby('topic')['proportion'].mean().apply(lambda x: x > threshold)
            topic_prop_mask = topic_proportions_df.apply(lambda row: m[row.topic] == True, axis=1)
            topic_proportions_df = topic_proportions_df[topic_prop_mask]
        # topic_proportions_df = pd.DataFrame(zip(self.years, topic_proportions_per_year), columns=["year", "topic", "proportion", "topic_name"])
        return topic_proportions_df

    def create_plottable_topic_proportion_ot_df(self, remove_small_topics=False, threshold=0.01, merge_topics=False, include_names=False):
        df = self.create_topic_proportions_per_year_df(remove_small_topics, threshold, merge_topics=merge_topics, include_names=include_names)
        df = df.pivot(index='year', columns='topic_name', values='proportion')
        return df

    def _create_eurovoc_label_term_map(self):
        eurovoc_label_term_map = {}
        self.eurovoc_topic_docs = {}
        for term, topic in zip(self.nlp.pipe(self.eurovoc['TERMS (PT-NPT)'], disable=['tok2vec', 'ner'], batch_size=256, n_process=11), self.eurovoc['MT'].apply(lambda x: x.lower())):
            if topic in eurovoc_label_term_map:
                eurovoc_label_term_map[topic].append(term)
            else:
                eurovoc_label_term_map[topic] = [term]
        for topic in eurovoc_label_term_map:
            curr_topic_list = eurovoc_label_term_map[topic]
            c_doc = Doc.from_docs(curr_topic_list, ensure_whitespace=True)
            self.eurovoc_topic_docs[topic] = c_doc
        self.eurovoc_topics = sorted(np.array(list(self.eurovoc_topic_docs.keys())))
        # self.eurovoc_topic_indices = sorted(self.eurovoc_topics)

    def get_topic_tfidf_scores(self, top_terms, tfidf_enabled=False):
        """
        Returns a matrix for a DTM topic where the rows represent a top term for the dtm topic, and the columns
        represent each EuroVoc topic. Each cell is the tfidf value of a particular term-topic
        combination. This will be used when calculating the automatic EuroVoc topic labels for the
        DTM topics.

        i.e. shape is | top_terms | x | EuroVoc Topics |
        """
        self.tfidf_mat = np.zeros((len(top_terms), len(self.eurovoc_topics)))
        # number of documents containing a term
        N = Counter()
        tfs = {}
        doc_lens = {}
        # ensure to get rid of the underscores in bigram terms and then rejoin with space
        # i.e. 'greenhouse_gas' becomes 'greenhouse gas'
        spacy_terms = [t for t in self.nlp.pipe([" ".join(t.split("_")) for _, t in top_terms], disable=['tok2vec', 'ner'], n_process=11)]
        self.raw_term_list = [t.text for t in spacy_terms]
        self.eurovoc_term_matcher = PhraseMatcher(self.nlp.vocab, attr="LEMMA", validate=True)
        for term in spacy_terms:
            self.eurovoc_term_matcher.add(term.text, [term])
        ## term freq
        ## total terms in each topic (doc)
        ## number of docs that match term
        ## total number of docs
        for topic in self.eurovoc_topics:
            term_freq = Counter()
            curr_doc = self.eurovoc_topic_docs[topic]
            doc_len = len(self.eurovoc_topic_docs[topic])
            doc_lens[topic] = doc_len
            terms_contained_in_topic = set()
            matches = self.eurovoc_term_matcher(curr_doc)
            if matches:
                for match_id, _, _ in matches:
                    matched_term = self.nlp.vocab.strings[match_id]
                    terms_contained_in_topic.add(matched_term)
                    term_freq[matched_term] += 1
                tfs[topic] = term_freq
            N.update(terms_contained_in_topic)
        # calculate tfidfs for each term in each topic
        for i, topic in enumerate(self.eurovoc_topics):
            try:
                curr_tfs = tfs[topic]
                doc_len = doc_lens[topic]
                for term in curr_tfs:
                    ind = self.raw_term_list.index(term)
                    tf = curr_tfs[term] / doc_len
                    idf = np.log(len(self.eurovoc_topic_docs.keys()) / N[term])
                    tfidf = tf * idf
                    if tfidf_enabled:
                        self.tfidf_mat[ind][i] = tfidf
                    else:
                        # just idf
                        self.tfidf_mat[ind][i] = idf
            except KeyError as e:
                continue
        return self.tfidf_mat
    
    def _get_eurovoc_scores(self, top_words, tfidf_enabled=True):
        c = Counter()
        terms = Counter()
        top_word_dict = dict([(" ".join(y.split("_")),x) for (x,y) in top_words])
        for i, topic in enumerate(self.eurovoc_topics):
            score = 0
            # topic_ind = np.where(self.eurovoc_topics == topic)[0][0]
            matches = self.eurovoc_term_matcher(self.eurovoc_topic_docs[topic])
            for match_id,_,_ in matches:
                term = self.nlp.vocab.strings[match_id]
                terms[term] += 1
                weight = top_word_dict[term]
                term_ind = self.raw_term_list.index(term)
                tfidf = self.tfidf_mat[term_ind][i]
                # weighting and tf-idf 
                if tfidf_enabled:
                    tmp = weight * tfidf
                    score = score + (weight * tfidf)
                else:
                    score = score + weight
            c.update({topic: score})
        return c

    def _get_embedding_scores(self, top_words):
        c = Counter()
        if isinstance(self.eurovoc, type(None)):
            self._init_eurovoc(EUROVOC_PATH)
        if not self.embeddings:
            self._init_embeddings(True, save=False)
        words = [self.nlp(" ".join(w.split("_"))) for _,w in top_words]
        word_probs = np.array([x for (x,_) in top_words])
        word_vecs = []
        for w in words:
            vec = self._get_vector_from_tokens(w)
            if type(vec) != list:
                word_vecs.append(vec)
        word_vecs = np.array(word_vecs)*word_probs[:,np.newaxis]
        word_vec = word_vecs.mean(axis=0).reshape(1,-1)
        for i, topic in enumerate(self.embedding_matrix):
            # pairwise cosine sim between top words and topic term vectors
            topic_mat = np.array(topic)
            topic_vec = topic_mat.mean(axis=0).reshape(1,-1)
            score = cosine_similarity(word_vec, topic_vec)[0][0]
            # score = np.multiply(scores.squeeze(), word_probs).sum()
            topic_name = self.eurovoc_topics[i]
            c.update({topic_name: score})
        return c

    def get_auto_topic_name(self, top_words, i, top_n=4, stringify=True, tfidf_enabled=True, return_raw_scores=False, score_type="tfidf"):
        if score_type == "tfidf":
            weighted_ev_topics = self._get_eurovoc_scores(top_words, tfidf_enabled=tfidf_enabled)
        elif score_type == "embedding":
            weighted_ev_topics = self._get_embedding_scores(top_words)
        else:
            print("score_type needs to be one of either tfidf|embedding")
            sys.exit(1)
        if stringify:
            return str([(k, round(v,2)) for k, v in weighted_ev_topics.most_common(top_n)]) + str(i)
        elif return_raw_scores:
            return weighted_ev_topics
        else:
            return [(k, round(v,2)) for k, v in weighted_ev_topics.most_common(top_n)]

    def _get_baseline_topic_vectors(self, simple=True, zeroed=False, indices=None):
        """
        This function returns random scores normalised with a standard scaler. _init_eurovoc needs to run before this function.
        """
        topic_vectors = []
        topic_indices = indices if indices else sorted(self.eurovoc_topics)
        topic_proportions = np.array(self._get_topic_proportions_per_year(logged=True).tolist())
        for i in range(self.ntopics):
            word_dist_arr_ot = self.get_topic_word_distributions_ot(i)
            topic_proportions_ot = np.array(topic_proportions[:,i])
            top_words = self.get_words_for_topic(word_dist_arr_ot, n=30, with_prob=True, weighted=True, timestep_proportions=topic_proportions_ot)
            self.get_topic_tfidf_scores(top_words, tfidf_enabled=False)
            model_ev_scores = self.get_auto_topic_name(top_words, i, stringify=False, tfidf_enabled=False, return_raw_scores=True)
            topic_vectors.append([model_ev_scores[i] for i in topic_indices])
        rng = np.random.default_rng()
        baseline_topic_vectors = np.array(topic_vectors)
        if simple:
            # we want to shuffle everything
            for vec in baseline_topic_vectors:
                # print(f"before: {vec}")
                rng.shuffle(vec)
                # print(f"after: {vec}")
                # print("-----")
            return baseline_topic_vectors
        else:
            print("INTELLIGENT BASELINE")
            # we want to only shuffle elements that have score above threshold
            # shuffle top 5/10 with highest score
            threshold = np.quantile(baseline_topic_vectors, 0.7)
            threshold_matrix = []
            top_ten_matrix = []
            for topic in baseline_topic_vectors:
                # get top 10 score indices
                top_ten_indices = np.argsort(topic)[::-1][:10]
                top_ten_indices_shuffled = np.copy(top_ten_indices)
                rng.shuffle(top_ten_indices_shuffled)
                above_thresh_scores = []
                for score in topic:
                    if score > threshold:
                        above_thresh_scores.append(score)
                rng.shuffle(above_thresh_scores)
                if zeroed:
                    top_ten = np.zeros(shape=topic.shape)
                else:    
                    top_ten = np.copy(topic)
                for i in range(len(top_ten_indices)):
                    top_ten[top_ten_indices[i]] = topic[top_ten_indices_shuffled[i]] 
                i = 0
                # print(f"before: {topic}")
                threshold_vector = []
                for score in topic:
                    if score > threshold:
                        threshold_vector.append(above_thresh_scores[i])
                        i += 1
                    else:
                        if zeroed:
                            threshold_vector.append(0)
                        else:
                            threshold_vector.append(score)
                threshold_matrix.append(threshold_vector)
                top_ten_matrix.append(top_ten)
                # print(f"after: {np.array(new_arr)}")
                # print("-----")
            return np.array(threshold_matrix), np.array(top_ten_matrix)

    def generate_baselines(self, **kwargs):
        simple_baseline = self._get_baseline_topic_vectors(simple=True, **kwargs)
        threshold_baseline, top_ten_baseline = self._get_baseline_topic_vectors(simple=False, **kwargs)
        threshold_baseline_zeroed, top_ten_baseline_zeroed = self._get_baseline_topic_vectors(simple=False, zeroed=True, **kwargs)
        return simple_baseline, threshold_baseline, top_ten_baseline, threshold_baseline_zeroed, top_ten_baseline_zeroed

    def get_baseline_vec_topic_names(self, vec, top_n=4):
        """
        This function generates the topic names for a baseline vector which represents the scores
        of each of the EuroVoc topics for a particular DTM topic k. That is, how relevant each EuroVoc
        topic is to k. EuroVoc needs to be initialised for this to function correctly.
        """
        if not self.eurovoc_topics:
            print("need to init eurovoc before calling this function by _init_eurovoc")
            sys.exit(1)
        all_ev_topics = []
        for dtm_topic in vec:
            ev_topics = [(self.eurovoc_topics[x], round(dtm_topic[x],2)) for x in np.argsort(dtm_topic)[::-1]][:top_n]
            all_ev_topics.append(ev_topics)
        return all_ev_topics

    def get_topic_names(self, detailed=False, stringify=True, tfidf_enabled=True, _type="tfidf", raw=False, n=10):
        """
        
        """
        if isinstance(self.eurovoc, type(None)):
            self._init_eurovoc(EUROVOC_PATH)
        topic_names = []
        self.top_word_arr = []
        proportions = np.array(self._get_topic_proportions_per_year(logged=True).tolist())
        for i in range(self.ntopics):
            word_dist_arr_ot = self.get_topic_word_distributions_ot(i)
            topic_proportions_ot = np.array(proportions[:,i])
            # we want to weight our top words by the topic proportions, so weighted=True
            top_words = self.get_words_for_topic(word_dist_arr_ot, n=n, with_prob=True, weighted=True, timestep_proportions=topic_proportions_ot)
            # add top words to class object
            self.top_word_arr.append(top_words)
            if _type == "tfidf":
                self.get_topic_tfidf_scores(top_words, tfidf_enabled=False)
            curr_topic_name = self.get_auto_topic_name(top_words, i, stringify=stringify, tfidf_enabled=tfidf_enabled, score_type=_type, return_raw_scores=raw)
            if detailed:
                topic_names.append((curr_topic_name, top_words))
            else:
                topic_names.append(curr_topic_name)
        self.topic_names = topic_names
        return topic_names
    
    def get_top_words(self, **kwargs):
        """
        Gets the top words for each topic within the DTM model being analysed.
        """
        self.top_word_arr = []
        proportions = np.array(self._get_topic_proportions_per_year(logged=True).tolist())
        for i in range(self.ntopics):
            word_dist_arr = self.get_topic_word_distributions_ot(i)
            _proportions = np.array(proportions[:,i])
            self.top_word_arr.append(self.get_words_for_topic(word_dist_arr, timestep_proportions=_proportions, weighted=True, **kwargs))
        return self.top_word_arr

    def get_words_for_topic(self, word_dist_arr_ot, n=10, descending=True, with_prob=True, weighted=True, timestep_proportions=None, rescaled=True):
        """
        This function takes in an NUM_YEARSxLEN_VOCAB array/matrix that
        represents the vocabulary distribution for each year a topic is
        fit. It returns a list of the n most probable words for that
        particular topic and optionally their summed probabilities over all
        years. These probabilities can be weighted or unweighted.

        Args: 

        word_dist_arr_ot (np.array): This is the array containing a topics word
            distribution for each year. It takes the shape: ntimes x len(vocab)

        n (int): The number of word probabilities to return descending (bool):
            Whether to return the word probabilities in ascending or descending
            order. i.e ascending=lowest probability at index 0 and vice-versa.

        with_prob (bool): Whether to return just the word text, or a tuple of word
        text and the word's total probability summed over all time spans

        Returns: Either a list of strings or a list of tuples (float, string)
        representing the summed probability of a particular word.
        """
        if weighted and not type(timestep_proportions) == np.ndarray:
            print("need to specify the timestep proportions to use in weighting with timestep_proportions attribute.")
            sys.exit(1)
        elif weighted:
            assert timestep_proportions.shape[0] == word_dist_arr_ot.shape[0]
            weighted_word_dist_acc = np.zeros(word_dist_arr_ot.shape)
            logged_word_dist_arr_ot = np.log(word_dist_arr_ot)
            for i in range(len(logged_word_dist_arr_ot)):
                np.copyto(weighted_word_dist_acc[i], np.exp(timestep_proportions[i] + logged_word_dist_arr_ot[i]))
            acc = np.sum(weighted_word_dist_acc, axis=0)
        else:
            acc = np.sum(word_dist_arr_ot, axis=0)
        word_dist_arr_sorted = acc.argsort()
        if descending:
            word_dist_arr_sorted = np.flip(word_dist_arr_sorted)
        top_pw = [acc[i] for i in word_dist_arr_sorted[:n]]
        top_words = [self.index_to_word[i] for i in word_dist_arr_sorted[:n]]
        if with_prob and rescaled:
            total = sum(top_pw)
            rescaled_probs = [x/total for x in top_pw]
            return [(i, j) for i,j in zip(rescaled_probs, top_words)]
        elif with_prob:
            return [(i, j) for i,j in zip(top_pw, top_words)]
        else:
            return [i for i in top_words]
    
    def get_topic_word_distributions_ot(self, topic_idx):
        """
        k shouldn't be over 99
        """
        if topic_idx<10:
            k = f"00{topic_idx}"
        else:
            k = f"0{topic_idx}"
        topic_file_name = self.topic_prefix + k + self.topic_suffix
        topic_file_path = os.path.join(self.model_root, self.model_out_dir, "lda-seq", topic_file_name)
        try:
            topic_word_distributions = open(topic_file_path).read().splitlines()
        except:
            print("Can't open", topic_file_path)
            raise Exception
        assert len(topic_word_distributions) == len(self.vocab) * len(self.years), print("WRONG VOCAB!!")
        
        word_dist_arr = np.exp(np.reshape([float(x) for x in topic_word_distributions], (len(self.vocab), len(self.years))).T)
        return word_dist_arr

    def create_top_words_df(self, n=10):
        # Here we want to visualise the top 10 most pertinent words to a topic over each timestep
        # similar to figure 8 in the Muller-hansen paper
        topw_df = pd.DataFrame(columns=["topic_idx", "year", "top_words"])
        for knum in range(100):
            try:
                word_dist_arr = self.get_topic_word_distributions_ot(knum)
            except:
                break
            top_words_per_year = []
            for year_idx in range(0,len(self.years)):
                # find top n most pertinent
                topws = word_dist_arr[year_idx].argsort()[-n:]
                topws = np.flip(topws)
                # np.take_along_axis(word_dist_arr[0], topws, axis=0)
                top_words = [self.index_to_word[i] for i in topws]
                top_words_per_year.append(top_words)
            assert len([knum]*len(self.years)) == len(self.years)
            assert len(self.years) == len(top_words_per_year)
            topic_df = pd.DataFrame(zip([knum]*len(self.years),self.years,top_words_per_year), columns=["topic_idx", "year", "top_words"])
            topw_df = topw_df.append(topic_df)
        return topw_df
    
    def print_topic_ot(self, topic_idx, topw_df):
        topw_df.groupby('year').top_words.apply(np.array)[0][0]
        top_words_per_topic = topw_df.groupby('topic_idx').top_words.apply(np.array)[topic_idx]
        years_per_topic = topw_df.groupby('topic_idx').year.apply(np.array)[topic_idx]
        print(f"TOPIC: {topic_idx}\n")
        for year, top_words in zip(years_per_topic, top_words_per_topic):
            print(f"{year}\t{top_words}")
            print("-----")
    
    def _get_sorted_columns(self, df, sort_by="peak_pos"):
        # sort according to position of peak
        sel2 = df.copy()
        if sort_by == 'peak_pos':
            sel2.loc['peak_pos'] = [sel2[topic].idxmax() for topic in sel2.columns]
            sel2 = sel2.sort_values(by='peak_pos', axis=1)
            sel2 = sel2.drop('peak_pos')
            return sel2.columns
        else:
            return pd.Index([str(y) for y in sorted([int(x) for x in df.columns])])
    
    def plot_topics_ot(self, save_path, save=True, sort_by="peak_pos"):
        df_scores = self.create_plottable_topic_proportion_ot_df(include_names=False)
        for i in df_scores.index:
            df_scores.loc[i] = df_scores.loc[i] / df_scores.loc[i].sum() * 100
        sorted_selection = self._get_sorted_columns(df_scores, sort_by)
        plt = time_evolution_plot(df_scores[sorted_selection], save_path, scale=0.75, save=save)
        return plt
    
    def plot_words_from_topic(self, topic_idx, words, title, save_path=None):
        try:
            word_indexes = []
            for word in words:
                ind = self.vocab.index(word)
                assert self.vocab[ind] == word
                word_indexes.append(ind)
        except:
            print("word not in vocab")
            sys.exit(1)
        topic_word_distribution = self.get_topic_word_distributions_ot(topic_idx)
        word_ot = topic_word_distribution[:, word_indexes]
        plot_df = pd.DataFrame(word_ot, columns=words)
        plot_df['year'] = self.years
        plot_df = plot_df.set_index('year')
        plt = plot_word_ot(plot_df, title, save_path=save_path)
        return plt
        

def compare_coherences(dataset_root, analysis_folder):
    pmi_c = Counter()
    npmi_c = Counter()
    with open(os.path.join(dataset_root, analysis_folder, "coherences.txt"), "r") as fp:
        reader = csv.reader(fp, delimiter="\t")
        for i, row in enumerate(reader):
            if i != 0:
                topic_num = row[0].split("_")[2].split("topics")[1]
                pmi = float(row[1])
                npmi = float(row[2])
                if topic_num in pmi_c:
                    pmi_c[topic_num].append(pmi)
                else:
                    pmi_c[topic_num] = [pmi]
                if topic_num in npmi_c:
                    npmi_c[topic_num].append(npmi)
                else:
                    npmi_c[topic_num] = [npmi]
    return pmi_c, npmi_c

def compare_dataset_coherences():
    datasets = [
        # os.path.join(os.environ['ROADMAP_SCRAPER'], "DTM", "greyroads_steo_all_bigram"),
        # os.path.join(os.environ['ROADMAP_SCRAPER'], "DTM", "greyroads_aeo_all_bigram"),
        # os.path.join(os.environ['ROADMAP_SCRAPER'], "DTM", "greyroads_ieo_all_bigram"),
        os.path.join(os.environ['ROADMAP_SCRAPER'], "DTM", "journal_energy_policy_applied_energy_all_years_abstract_all_bigram"),
        # os.path.join(os.environ['ROADMAP_SCRAPER'], "DTM", "journal_energy_policy_applied_energy_all_years_abstract_coal_bigram"),
        # os.path.join(os.environ['ROADMAP_SCRAPER'], "DTM", "journal_energy_policy_applied_energy_all_years_abstract_biofuels_bigram"),
        # os.path.join(os.environ['ROADMAP_SCRAPER'], "DTM", "journal_energy_policy_applied_energy_all_years_abstract_solar_bigram")
    ]
    pmi = Counter()
    npmi = Counter()
    from statistics import median
    for dataset in datasets:
        pmi_c, npmi_c = compare_coherences(dataset, "analysis_all_eurovoc_topics")
        pmi.update(pmi_c)
        npmi.update(npmi_c)
    for topic_num in pmi:
        pmi_vals = pmi[topic_num]
        npmi_vals = npmi[topic_num]
        print(f"For models with {topic_num} topics\n\tAverage pmi is: {sum(pmi_vals)/len(pmi_vals)}\n\tMedian pmi is: {median(pmi_vals)}")
        print(f"For models with {topic_num} topics\n\tAverage npmi is: {sum(npmi_vals)/len(npmi_vals)}\n\tMedian npmi is: {median(npmi_vals)}")
        print("-----")
    print("==========")

if __name__ == "__main__":
    NDOCS = 15457 # number of lines in -mult.dat file.
    NTOPICS = 30
    tdma = DTMAnalysis(
        NDOCS, 
        NTOPICS,
        model_root=os.path.join(os.environ['HANSARD'], "coal_output", "dtm", "general_run_18Aug", "2a_ngram", "raw"),
        doc_year_map_file_name="model-year.dat",
        seq_dat_file_name="model-seq.dat",
        vocab_file_name="vocab.txt",
        model_out_dir="k30_a0.01_var0.1",
        eurovoc_whitelist=True,
        )
<<<<<<< HEAD
    topic_names = tdma.get_topic_names(_type="embedding", stringify=False)
    # names = tdma.get_topic_names(_type="embedding", raw=True, stringify=False)
    # tdma._init_eurovoc(EUROVOC_PATH)
    # tdma._init_embeddings(load=False, save=True)
    # tdma.plot_words_from_topic(1, ["greenhouse_gas"])
    # tdma.save_gammas()
=======
    # tdma._init_eurovoc(EUROVOC_PATH)
    # tdma._init_embeddings(load=False)
    # tdma.save_gammas(os.path.join(os.environ['HANSARD'], "coal_output", "dtm", "general_run_18Aug", "2a_ngram", "doc_topic_distribution.csv"))
>>>>>>> e8769f19
    breakpoint()
    print("he")<|MERGE_RESOLUTION|>--- conflicted
+++ resolved
@@ -750,17 +750,11 @@
         model_out_dir="k30_a0.01_var0.1",
         eurovoc_whitelist=True,
         )
-<<<<<<< HEAD
     topic_names = tdma.get_topic_names(_type="embedding", stringify=False)
     # names = tdma.get_topic_names(_type="embedding", raw=True, stringify=False)
     # tdma._init_eurovoc(EUROVOC_PATH)
     # tdma._init_embeddings(load=False, save=True)
     # tdma.plot_words_from_topic(1, ["greenhouse_gas"])
     # tdma.save_gammas()
-=======
-    # tdma._init_eurovoc(EUROVOC_PATH)
-    # tdma._init_embeddings(load=False)
-    # tdma.save_gammas(os.path.join(os.environ['HANSARD'], "coal_output", "dtm", "general_run_18Aug", "2a_ngram", "doc_topic_distribution.csv"))
->>>>>>> e8769f19
     breakpoint()
     print("he")