--- conflicted
+++ resolved
@@ -18,13 +18,6 @@
 
 
 class DTMCreator:
-<<<<<<< HEAD
-    def __init__(self, model_root, csv_path, text_col_name='section_txt', date_col_name='date', bigram=True, limit=None, years_per_step=1):
-        if csv_path.endswith(".tsv"):
-            self.df = pd.read_csv(csv_path, sep="\t")
-        else:
-            self.df = pd.read_csv(csv_path)
-=======
     def __init__(
         self, 
         model_root, 
@@ -35,8 +28,10 @@
         limit=None, 
         years_per_step=1
     ):
-        self.df = pd.read_csv(csv_path)
->>>>>>> dd1bab71
+        if csv_path.endswith(".tsv"):
+            self.df = pd.read_csv(csv_path, sep="\t")
+        else:
+            self.df = pd.read_csv(csv_path)
         self.df = self.df.dropna(subset=[text_col_name])
         self.paragraphs = self.df[text_col_name].tolist()
         self.dates = self._extract_dates(date_col_name)
@@ -115,7 +110,6 @@
             year_mapping[year] = batch_num
         return year_mapping
 
-<<<<<<< HEAD
     def batch_years(self, years_list=None, return_mapping=False):
         """
         This function takes an already created DTM input sequence of years
@@ -130,8 +124,6 @@
         else:
             return new_years_list
 
-    def preprocess_paras(self, min_freq=150, write_vocab=False):
-=======
     def preprocess_paras(
             self, 
             min_freq=150, 
@@ -141,7 +133,6 @@
             enable_downsampling=False, 
             enable_upsampling=False
         ):
->>>>>>> dd1bab71
         if self.bigram:
             print("adding bigrams...")
             self._add_bigrams()
@@ -420,13 +411,6 @@
     # create_model_inputs("tom_test", os.path.join(os.environ['HANSARD'], "coal_data", "04_model_inputs", "coal_full_downloaded.csv"), text_col_name="main_text", date_col_name="date", bigram=False, limit=100)
     # create_mult_datasets()
     # fit_mult_datasets()
-<<<<<<< HEAD
-    # fit_mult_model("dataset_tom_test")
-    fit({"alpha": 0.01,
-        "topic_var": 0.001,
-    "topics": 30}, "dataset_lea_test")
-=======
     fit_one()
->>>>>>> dd1bab71
 
     # pid 7380