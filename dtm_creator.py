#! env/bin/python3
# Thomas Scelsi
# Full set of dynamic topic modelling tools for a general dataset

import pandas as pd
import os
import spacy
from numpy import random
from spacy.lang.en.stop_words import STOP_WORDS
from spacy.matcher import PhraseMatcher
from collections import defaultdict, Counter
import json
from multiprocessing import Pool

bigram_path = os.path.join(os.environ['HANSARD'], "coal_data", "04_model_inputs", "BIGRAMS.txt")
# bigram_path = os.path.join(os.environ['ROADMAP_SCRAPER'], "BIGRAMS.txt")
SEED = 42


class DTMCreator:
    def __init__(self, model_root, csv_path, text_col_name='section_txt', date_col_name='date', bigram=True, limit=None, years_per_step=1):
        self.df = pd.read_csv(csv_path)
        self.df = self.df.dropna(subset=[text_col_name])
        self.paragraphs = self.df[text_col_name].tolist()
        self.dates = self._extract_dates(date_col_name)
        self.bigram = bigram
        self.years_per_step = years_per_step
        # create directory structure
        if not os.path.isdir(model_root):
            os.mkdir(model_root)
            # os.mkdir(os.path.join(model_root, "model_run"))
        self.model_root = model_root
        # spacy load
        self.nlp = spacy.load("en_core_web_sm")
        # self.nlp.remove_pipe("tagger")
        self.nlp.remove_pipe("parser")
        self.nlp.remove_pipe("ner")
        self.nlp.add_pipe('sentencizer')
        self.rdocs =[]
        self.rdates = []
        rand_indexes = [idx for idx in random.RandomState(SEED).permutation(len(self.paragraphs))]
        if limit:
            self.rdocs = self.nlp.pipe([self.paragraphs[i] for i in rand_indexes[:limit]], n_process=11, batch_size=256)
            self.rdates = [self.dates[i] for i in rand_indexes[:limit]]
        else:
            self.rdocs = self.nlp.pipe([self.paragraphs[i] for i in rand_indexes], n_process=11, batch_size=256)
            self.rdates = [self.dates[i] for i in rand_indexes]
        return

    def _extract_dates(self, date_col_name):
        """Here we extract the dates for each document by taking a particular column of the dataframe containing the corpus
        and extracting the year from a date stamp. This will need to be overidden depending on the format of your date and the column name. 
        In this case, the df has a column labelled 'date' which contains a date of form 2020-10-09. 
        We extract the year (2020) for each doc in the df.

        An simple example function could be:
            return [int(d.split("-")[0]) for d in self.df[date_col_name].tolist()]

        MAKE GENERAL
        """
        raise NotImplementedError

    def _add_bigrams(self):
        bigrams = [x.strip("\n") for x in open(bigram_path, "r").readlines()]
        bigram_matcher = PhraseMatcher(self.nlp.vocab, attr="LEMMA")
        for bigram in self.nlp.pipe(bigrams, n_process=11, batch_size=256):
            bigram_matcher.add(bigram.text,[bigram])
        new_paras = []
        for para in self.rdocs:
            matches = bigram_matcher(para)
            if matches:
                para_text = para.text
                for _id, start, end in matches:
                    match_string = para[start:end]
                    match_replace_with = self.nlp.vocab.strings[_id].replace(" ", "_")
                    para_text = para_text.replace(match_string.text, match_replace_with)
                new_paras.append(para_text)
            else:
                new_paras.append(para.text)
        self.rdocs = self.nlp.pipe(new_paras, n_process=11, batch_size=256)

    def _get_year_batches(self):
        year_mapping = {}
        for date in self.rdates:
            batch_num = int((date - min(self.rdates)) / self.years_per_step)
            year_mapping[date] = batch_num
        return year_mapping

    def preprocess_paras(self, min_freq=150, write_vocab=False):
        if self.bigram:
            print("adding bigrams...")
            self._add_bigrams()
        self.paras_processed = []
        wids = {}
        wids_rev = {}
        wcounts = defaultdict(lambda:0)
        for doc in self.rdocs:
            sents = []
            for s in doc.sents:
                words = []
                for w in s:
                    # PREPROCESS: lemmatize
                    # PREPROCESS: remove * puncuation
                    #                    * words that are / contain numbers
                    #                    * URLs
                    #                    * stopwords
                    #                    * words of length==1
                    if not w.is_punct \
                        and not w.is_space \
                        and not w.like_num \
                        and not any(i.isdigit() for i in w.lemma_) \
                        and not w.like_url \
                        and not w.text.lower() in STOP_WORDS \
                        and len(w.lemma_) > 1:
                        words.append(w.lemma_.lower())
                sents.append(words)
            self.paras_processed.append(sents)
            
        # count words
        for d in self.paras_processed:
            for s in d:
                for w in s:
                    wcounts[w]+=1           

        # PREPROCESS: keep types that occur at least 150 times
        wcounts = {k:v for k,v in wcounts.items() if v>min_freq} 

        # collect word IDs
        for d in self.paras_processed:
            for s in d:
                for w in s:
                    if w in wcounts and w not in wids:
                        wids_rev[len(wids)]=w
                        wids[w]=len(wids)

        # print vocab file
        if write_vocab:
            with open(os.path.join(self.model_root, "vocab.txt"), 'w+') as of:
                for i in range(len(wids_rev)):
                    assert wids[wids_rev[i]]==i
                    of.write(f"{wids_rev[i]}\t{wcounts[wids_rev[i]]}\n")
                        
        # transform
        self.paras_to_wordcounts = []
        self.years_final = []

        # if we need to merge years, then it is done through the years_per_step var
        if self.years_per_step != 1:
            self.year_mapping = self._get_year_batches()

        for idx, doc in enumerate(self.paras_processed):
            token = [w for s in doc for w in s if w in wcounts]
            type_counts = Counter(token)
            # PREPROCESS: at least 15 token and >5 types per document
            if len(token)>15 and len(type_counts)>5: 
                id_counts = [f"{len(type_counts)}"]+[f"{wids[k]}:{v}" for k,v in type_counts.most_common()]
                self.paras_to_wordcounts.append(' '.join(id_counts))
<<<<<<< HEAD
                self.years_final.append(self.rdates[idx])
        breakpoint()

    def downsample(self, upper_limit=1000):
        """
        This function is used to downsample years where there are more than the upper_limit number of documents.
        This will avoid oversampling certain years and hence skewing the models in favour of those years.
        This is typical behaviour for journals dataset, which has a lot more documents in the later years
        than earlier.
        """

=======
                if self.years_per_step != 1:
                    self.years_final.append(self.year_mapping[self.rdates[idx]])
                else:
                    self.years_final.append(self.rdates[idx])
>>>>>>> 87ed5ebd

    def write_files(self, min_year=None, max_year=None):
        # write -mult file and -seq file
        outmult = open(os.path.join(self.model_root, "model-mult.dat"), 'w+')
        outyear = open(os.path.join(self.model_root, "model-year.dat"), 'w+')
        outseq = open(os.path.join(self.model_root, "model-seq.dat"), 'w+')
        year_dict = {}

        print(len(self.years_final))
        print(len(self.paras_to_wordcounts))

        yearcount = defaultdict(lambda:0)

        if self.years_per_step == 1:
            min_date = min_year if min_year else min(self.dates)
            max_date = max_year if max_year else max(self.dates)
        else:
            min_date = min(self.year_mapping.values())
            max_date = max(self.year_mapping.values())

        for year in range(min_date, max_date, 1):
            for idx, yy in enumerate(self.years_final):
                if year ==yy:
                    yearcount[year]+=1
                    outyear.write(f"{str(yy)}\n")
                    outmult.write(f"{self.paras_to_wordcounts[idx]}\n")

        outseq.write(f"{len(yearcount)}\n")
        for year in sorted(yearcount.keys()):
            outseq.write(f"{yearcount[year]}\n")
            year_dict[len(year_dict)]=year
            
        outyear.close()
        outmult.close()
        outseq.close()
    
    def create(self, min_freq=150):
        self.preprocess_paras(min_freq=min_freq, write_vocab=True)
        self.write_files()

def fit(run, model_root_dir):
    outpath = os.path.join(os.environ['DTM_ROOT'], "dtm", model_root_dir, f"model_run_topics{run['topics']}_alpha{run['alpha']}_topic_var{run['topic_var']}")
    print(outpath)
    if not os.path.isdir(outpath):
        os.mkdir(outpath)
    cmd = os.path.join(os.environ['DTM_ROOT'], "dtm", "dtm", "main") + f" --ntopics={run['topics']}   --mode=fit   --rng_seed=0   --initialize_lda=true   --corpus_prefix={os.environ['DTM_ROOT']}dtm/{model_root_dir}/model   --outname={outpath}   --top_chain_var={run['topic_var']}   --alpha={run['alpha']}   --lda_sequence_min_iter=6   --lda_sequence_max_iter=20   --lda_max_em_iter=10"
    print(cmd)
    os.system(cmd)
    return 1

def fit_mult_model(model_root_dir):
    with open("runs.json", "r") as fp:
        data = json.load(fp)
    with Pool(processes=11) as pool:
        multiple_results = [pool.apply_async(fit, (run, model_root_dir, ))for run in data]
    print("here")
    for res in multiple_results:
        print(res.get())
    return 1

# def create_mult_datasets():
#     datasets_to_create = [
#         {
#             "model_root": "journal_energy_policy_applied_energy_all_years_abstract_all",
#             "df_path": os.path.join(os.environ['ROADMAP_SCRAPER'], "journals", "journals_energy_policy_applied_energy_all_years_abstract.csv"),
#             "bigram": False
#         },
#         {
#             "model_root": "journal_energy_policy_applied_energy_all_years_abstract_all_bigram",
#             "df_path": os.path.join(os.environ['ROADMAP_SCRAPER'], "journals", "journals_energy_policy_applied_energy_all_years_abstract.csv"),
#             "bigram": True
#         },
#         {
#             "model_root": "journal_energy_policy_applied_energy_all_years_abstract_biofuels",
#             "df_path": os.path.join(os.environ['ROADMAP_SCRAPER'], "journals", "journals_energy_policy_applied_energy_all_years_abstract_biofuels.csv"),
#             "bigram": False
#         },
#         {
#             "model_root": "journal_energy_policy_applied_energy_all_years_abstract_biofuels_bigram",
#             "df_path": os.path.join(os.environ['ROADMAP_SCRAPER'], "journals", "journals_energy_policy_applied_energy_all_years_abstract_biofuels.csv"),
#             "bigram": True
#         },
#         {
#             "model_root": "journal_energy_policy_applied_energy_all_years_abstract_solar",
#             "df_path": os.path.join(os.environ['ROADMAP_SCRAPER'], "journals", "journals_energy_policy_applied_energy_all_years_abstract_solar.csv"),
#             "bigram": False
#         },
#         {
#             "model_root": "journal_energy_policy_applied_energy_all_years_abstract_solar_bigram",
#             "df_path": os.path.join(os.environ['ROADMAP_SCRAPER'], "journals", "journals_energy_policy_applied_energy_all_years_abstract_solar.csv"),
#             "bigram": True
#         },
#         {
#             "model_root": "journal_energy_policy_applied_energy_all_years_abstract_coal",
#             "df_path": os.path.join(os.environ['ROADMAP_SCRAPER'], "journals", "journals_energy_policy_applied_energy_all_years_abstract_coal.csv"),
#             "bigram": False
#         },
#         {
#             "model_root": "journal_energy_policy_applied_energy_all_years_abstract_coal_bigram",
#             "df_path": os.path.join(os.environ['ROADMAP_SCRAPER'], "journals", "journals_energy_policy_applied_energy_all_years_abstract_coal.csv"),
#             "bigram": True
#         }
#     ]
#     for dataset in datasets_to_create:
#         create_model_inputs(dataset['model_root'], dataset['df_path'], dataset['bigram'])

# def fit_mult_datasets():
#     datasets = [
#         # "journal_energy_policy_applied_energy_all_years_abstract_all_bigram",
#         "journal_energy_policy_applied_energy_all_years_abstract_coal_bigram",
#         "journal_energy_policy_applied_energy_all_years_abstract_solar_bigram",
#         "journal_energy_policy_applied_energy_all_years_abstract_biofuels_bigram",
#         # "journal_energy_policy_applied_energy_all_years_abstract_all",
#         "journal_energy_policy_applied_energy_all_years_abstract_coal",
#         "journal_energy_policy_applied_energy_all_years_abstract_solar",
#         "journal_energy_policy_applied_energy_all_years_abstract_biofuels",
#     ]
#     pool = Pool(8)
#     a = [pool.apply_async(fit_mult_model, args=(dataset,))
#             for dataset in datasets]
#     for fut in a:
#         res = fut.get()
#         if res == 1:
#             print("one successful completion")
#     print("done!")

if __name__ == "__main__":
    # the path to the directory that you want all the files saved in, e.g. *-mult.dat, *-seq.dat, vocab.txt, etc.
    # model_root = os.path.join(os.environ['ROADMAP_SCRAPER'], "DTM", "journal_energy_policy_applied_energy_all_years_abstract_biofuels_bigram")
    # # the path to the journal paragraphs that are to become part of the fitting data for the topic model.
    # data_path = os.path.join(os.environ['ROADMAP_SCRAPER'], "journals", "journals_energy_policy_applied_energy_all_years_abstract_biofuels.csv")
    # create_model_inputs("tom_test", os.path.join(os.environ['HANSARD'], "coal_data", "04_model_inputs", "coal_full_downloaded.csv"), text_col_name="main_text", date_col_name="date", bigram=False, limit=100)
    # create_mult_datasets()
    # fit_mult_datasets()
    fit_mult_model("dataset_20000subset_coal")

    # pid 7380<|MERGE_RESOLUTION|>--- conflicted
+++ resolved
@@ -12,13 +12,22 @@
 import json
 from multiprocessing import Pool
 
-bigram_path = os.path.join(os.environ['HANSARD'], "coal_data", "04_model_inputs", "BIGRAMS.txt")
-# bigram_path = os.path.join(os.environ['ROADMAP_SCRAPER'], "BIGRAMS.txt")
+# bigram_path = os.path.join(os.environ['HANSARD'], "coal_data", "04_model_inputs", "BIGRAMS.txt")
+bigram_path = os.path.join(os.environ['ROADMAP_SCRAPER'], "BIGRAMS.txt")
 SEED = 42
 
 
 class DTMCreator:
-    def __init__(self, model_root, csv_path, text_col_name='section_txt', date_col_name='date', bigram=True, limit=None, years_per_step=1):
+    def __init__(
+        self, 
+        model_root, 
+        csv_path, 
+        text_col_name='section_txt', 
+        date_col_name='date', 
+        bigram=True, 
+        limit=None, 
+        years_per_step=1
+    ):
         self.df = pd.read_csv(csv_path)
         self.df = self.df.dropna(subset=[text_col_name])
         self.paragraphs = self.df[text_col_name].tolist()
@@ -26,7 +35,7 @@
         self.bigram = bigram
         self.years_per_step = years_per_step
         # create directory structure
-        if not os.path.isdir(model_root):
+        if not os.path.isdir(model_root) and model_root != "":
             os.mkdir(model_root)
             # os.mkdir(os.path.join(model_root, "model_run"))
         self.model_root = model_root
@@ -86,14 +95,22 @@
             year_mapping[date] = batch_num
         return year_mapping
 
-    def preprocess_paras(self, min_freq=150, write_vocab=False):
+    def preprocess_paras(
+            self, 
+            min_freq=150, 
+            write_vocab=False, 
+            ds_lower_limit=1000, 
+            us_upper_limit=200,
+            enable_downsampling=False, 
+            enable_upsampling=False
+        ):
         if self.bigram:
             print("adding bigrams...")
             self._add_bigrams()
         self.paras_processed = []
         wids = {}
         wids_rev = {}
-        wcounts = defaultdict(lambda:0)
+        self.wcounts = defaultdict(lambda:0)
         for doc in self.rdocs:
             sents = []
             for s in doc.sents:
@@ -115,21 +132,20 @@
                         words.append(w.lemma_.lower())
                 sents.append(words)
             self.paras_processed.append(sents)
-            
         # count words
         for d in self.paras_processed:
             for s in d:
                 for w in s:
-                    wcounts[w]+=1           
+                    self.wcounts[w]+=1           
 
         # PREPROCESS: keep types that occur at least 150 times
-        wcounts = {k:v for k,v in wcounts.items() if v>min_freq} 
+        self.wcounts = {k:v for k,v in self.wcounts.items() if v>min_freq} 
 
         # collect word IDs
         for d in self.paras_processed:
             for s in d:
                 for w in s:
-                    if w in wcounts and w not in wids:
+                    if w in self.wcounts and w not in wids:
                         wids_rev[len(wids)]=w
                         wids[w]=len(wids)
 
@@ -138,7 +154,7 @@
             with open(os.path.join(self.model_root, "vocab.txt"), 'w+') as of:
                 for i in range(len(wids_rev)):
                     assert wids[wids_rev[i]]==i
-                    of.write(f"{wids_rev[i]}\t{wcounts[wids_rev[i]]}\n")
+                    of.write(f"{wids_rev[i]}\t{self.wcounts[wids_rev[i]]}\n")
                         
         # transform
         self.paras_to_wordcounts = []
@@ -149,32 +165,76 @@
             self.year_mapping = self._get_year_batches()
 
         for idx, doc in enumerate(self.paras_processed):
-            token = [w for s in doc for w in s if w in wcounts]
+            token = [w for s in doc for w in s if w in self.wcounts]
             type_counts = Counter(token)
             # PREPROCESS: at least 15 token and >5 types per document
             if len(token)>15 and len(type_counts)>5: 
                 id_counts = [f"{len(type_counts)}"]+[f"{wids[k]}:{v}" for k,v in type_counts.most_common()]
                 self.paras_to_wordcounts.append(' '.join(id_counts))
-<<<<<<< HEAD
-                self.years_final.append(self.rdates[idx])
-        breakpoint()
-
-    def downsample(self, upper_limit=1000):
+                if self.years_per_step != 1:
+                    self.years_final.append(self.year_mapping[self.rdates[idx]])
+                else:
+                    self.years_final.append(self.rdates[idx])
+        if enable_downsampling:
+            self._downsample(ds_lower_limit)
+        if enable_upsampling:
+            self._upsample(us_upper_limit)
+
+    def _upsample(self, limit=200):
+        """
+        Here we upsample instead of down
+        """
+        year_counts = Counter(self.years_final)
+        tmp_data_struct = defaultdict(lambda: [])
+        # add to tmp struct 
+        for year, doc in zip(self.years_final, self.paras_to_wordcounts):
+            tmp_data_struct[year].append(doc)
+        for year, count in year_counts.items():
+            if count < limit:
+                # upsample
+                curr_year_docs = tmp_data_struct[year]
+                # randomly assign the upper_limit number of documents to the year that exceeds it.
+                i = count
+                while i < limit:
+                    rand_idx = random.RandomState(SEED).randint(0,count)
+                    curr_year_docs.append(curr_year_docs[rand_idx])
+                    i += 1
+        years_final = []
+        paras_to_wordcounts = []
+        for year, docs in tmp_data_struct.items():
+            years_final.extend([year for _ in range(len(docs))])
+            paras_to_wordcounts.extend(docs)
+        self.years_final = years_final
+        self.paras_to_wordcounts = paras_to_wordcounts
+
+    def _downsample(self, limit=1000):
         """
         This function is used to downsample years where there are more than the upper_limit number of documents.
         This will avoid oversampling certain years and hence skewing the models in favour of those years.
         This is typical behaviour for journals dataset, which has a lot more documents in the later years
         than earlier.
         """
-
-=======
-                if self.years_per_step != 1:
-                    self.years_final.append(self.year_mapping[self.rdates[idx]])
-                else:
-                    self.years_final.append(self.rdates[idx])
->>>>>>> 87ed5ebd
-
-    def write_files(self, min_year=None, max_year=None):
+        year_counts = Counter(self.years_final)
+        tmp_data_struct = defaultdict(lambda: [])
+        # add to tmp struct 
+        for year, doc in zip(self.years_final, self.paras_to_wordcounts):
+            tmp_data_struct[year].append(doc)
+        for year, count in year_counts.items():
+            if count > limit:
+                # downsample
+                curr_year_docs = tmp_data_struct[year]
+                # randomly assign the upper_limit number of documents to the year that exceeds it.
+                rand_indexes = [idx for idx in random.RandomState(SEED).permutation(count)][:limit]
+                tmp_data_struct[year] = [curr_year_docs[i] for i in rand_indexes]
+        years_final = []
+        paras_to_wordcounts = []
+        for year, docs in tmp_data_struct.items():
+            years_final.extend([year for _ in range(len(docs))])
+            paras_to_wordcounts.extend(docs)
+        self.years_final = years_final
+        self.paras_to_wordcounts = paras_to_wordcounts
+
+    def write_dtm(self, min_year=None, max_year=None):
         # write -mult file and -seq file
         outmult = open(os.path.join(self.model_root, "model-mult.dat"), 'w+')
         outyear = open(os.path.join(self.model_root, "model-year.dat"), 'w+')
@@ -209,16 +269,23 @@
         outmult.close()
         outseq.close()
     
-    def create(self, min_freq=150):
-        self.preprocess_paras(min_freq=min_freq, write_vocab=True)
-        self.write_files()
-
-def fit(run, model_root_dir):
-    outpath = os.path.join(os.environ['DTM_ROOT'], "dtm", model_root_dir, f"model_run_topics{run['topics']}_alpha{run['alpha']}_topic_var{run['topic_var']}")
+    def get_preproc(self):
+        # get preprocessed paras, vocab and years
+        # preprocessed_paras, wcounts, rdates
+        df = pd.DataFrame({"para": self.paras_processed, "year": self.rdates})
+        return df, self.wcounts
+
+
+    
+    def create(self, min_freq=150, ds_upper_limit=1000):
+        self.preprocess_paras(min_freq=min_freq, write_vocab=True, ds_upper_limit=ds_upper_limit)
+        self.write_dtm()
+
+def fit(run, model_root_dir, outpath):
     print(outpath)
     if not os.path.isdir(outpath):
         os.mkdir(outpath)
-    cmd = os.path.join(os.environ['DTM_ROOT'], "dtm", "dtm", "main") + f" --ntopics={run['topics']}   --mode=fit   --rng_seed=0   --initialize_lda=true   --corpus_prefix={os.environ['DTM_ROOT']}dtm/{model_root_dir}/model   --outname={outpath}   --top_chain_var={run['topic_var']}   --alpha={run['alpha']}   --lda_sequence_min_iter=6   --lda_sequence_max_iter=20   --lda_max_em_iter=10"
+    cmd = os.path.join(os.environ['DTM_ROOT'], "dtm", "dtm", "main") + f" --ntopics={run['topics']}   --mode=fit   --rng_seed=0   --initialize_lda=true   --corpus_prefix={os.path.join(os.environ['DTM_ROOT'], 'dtm', model_root_dir, 'model')}   --outname={outpath}   --top_chain_var={run['topic_var']}   --alpha={run['alpha']}   --lda_sequence_min_iter=6   --lda_sequence_max_iter=20   --lda_max_em_iter=10"
     print(cmd)
     os.system(cmd)
     return 1
@@ -299,6 +366,14 @@
 #             print("one successful completion")
 #     print("done!")
 
+def fit_one():
+    run = {"alpha": 0.01,
+        "topic_var": 0.05,
+    "topics": 15}
+    model_root_dir = os.path.join(os.environ['ROADMAP_SCRAPER'], "DTM", "journal_energy_policy_applied_energy_all_years_abstract_all_bigram_downsampled_500_upsampled_200")
+    outpath = os.path.join(os.environ['ROADMAP_SCRAPER'], "DTM", model_root_dir, f"model_run_topics{run['topics']}_alpha{run['alpha']}_topic_var{run['topic_var']}")
+    fit(run, model_root_dir=model_root_dir, outpath=outpath)
+
 if __name__ == "__main__":
     # the path to the directory that you want all the files saved in, e.g. *-mult.dat, *-seq.dat, vocab.txt, etc.
     # model_root = os.path.join(os.environ['ROADMAP_SCRAPER'], "DTM", "journal_energy_policy_applied_energy_all_years_abstract_biofuels_bigram")
@@ -307,6 +382,6 @@
     # create_model_inputs("tom_test", os.path.join(os.environ['HANSARD'], "coal_data", "04_model_inputs", "coal_full_downloaded.csv"), text_col_name="main_text", date_col_name="date", bigram=False, limit=100)
     # create_mult_datasets()
     # fit_mult_datasets()
-    fit_mult_model("dataset_20000subset_coal")
+    fit_one()
 
     # pid 7380