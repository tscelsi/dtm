--- conflicted
+++ resolved
@@ -25,22 +25,16 @@
         else:
             print("need to specify one of 'hansard|greyroads|journals' as type.")
             sys.exit(1)
-
-<<<<<<< HEAD
-    def init_coherence(self, mult_path=None, vocab_path=None):
+        
+    def init_coherence(self, mult_path=None, vocab_path=None, **kwargs):
         if mult_path and vocab_path:
             self.paras_processed = DTMCreator.get_paras_from_mult_dat(mult_path, vocab_path)
         elif self.dc:
             print("preprocessing paragraphs...")
-            self.dc.preprocess_paras(write_vocab=False)
+            self.dc.preprocess_paras(write_vocab=False, **kwargs)
         else:
             print("init incorrect.")
             sys.exit(1)
-=======
-    def init_coherence(self, **kwargs):
-        print("preprocessing paragraphs...")
-        self.dc.preprocess_paras(write_vocab=False, **kwargs)
->>>>>>> dd1bab71
         print("creating top words df...")
         self.top_words = self.create_top_words_df(n=20)
     
