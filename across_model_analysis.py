import numpy as np
import os
from sys import exit
import pandas as pd
from sklearn.cluster import AgglomerativeClustering, KMeans
from sklearn.metrics import silhouette_score
from sklearn.preprocessing import StandardScaler
from sklearn.decomposition import PCA
from sklearn.metrics.pairwise import cosine_similarity
import matplotlib.pyplot as plt
import visualisation as v
import sys
# local
from analysis import TDMAnalysis

EUROVOC_PATH = os.path.join(os.environ['DTM_ROOT'], "dtm", "eurovoc_export_en.csv")

class AcrossModelAnalysis:
    """ This class analyses the similarities and differences between two DTM
    models. Here we want to achieve:
        1. Clustering of topics from both models to see which topics are similar between models. Doing
            this in a reproducible and robust way will allow us to draw conclusions of how similar topics
            from different models are impacted by changes in the other. A good example of this is seeing how
            changes in research affect changes in grey literature in similar areas.
        2. Evaluating our clustering technique by:
            a. Silhouette Analysis(?)
            b. PCA plotting to assess effectiveness of clustering and potentially between clustering methods.
        3. This clustering technique can also provide a way to evaluate our auto-assigned EuroVoc
            topics. Where topics that are clustered together should also have reasonably similar
            EuroVoc topic labels.
    
    We group the topics from each model into clusters using kmeans.
    """

    EUROVOC_TOPICS = [
        '6606 energy policy',
        '4026 accounting',
        '6411 technology and technical regulations',
        '7236 political geography',
        '2016 trade',
        '6616 oil industry',
        '6621 electrical and nuclear industries',
        '5211 natural environment',
        '6811 chemistry',
        '2451 prices',
        '2026 consumption',
        '6416 research and intellectual property',
        '6831 building and public works',
        '6611 coal and mining industries',
        '6406 production',
        '7231 economic geography',
        '4811 organisation of transport',
        '6821 mechanical engineering',
        '3611 humanities',
        '0436 executive power and public service',
        '5216 deterioration of the environment',
        '2006 trade policy',
        '2446 taxation',
        '6626 soft energy',
        '6836 wood industry',
        '2421 free movement of capital',
        '4816 land transport',
        '0406 political framework',
        '2036 distributive trades',
        '3221 documentation',
        '1626 national accounts',
        '6816 iron, steel and other metal industries',
        '4021 management',
        '7621 world organisations',
        '3226 communications',
        '1611 economic conditions',
        '1221 justice',
        '1206 sources and branches of the law',
        '1621 economic structure',
        '5621 cultivation of agricultural land',
        '3606 natural and applied sciences',
        '2846 construction and town planning',
        '5206 environmental policy',
        '1631 economic analysis',
        '2426 financing and investment',
        '2416 financial institutions and credit',
        '1606 economic policy',
        '6826 electronics and electrical engineering',
        '2031 marketing'
    ]

    def __init__(self, m1, m2, m1_alias="M1", m2_alias="M2"):
        """
        pass two model parameter dictionaries into this class in order to create analysis classes
        for each and begin the process of analysing between the two topics. 
        """
        self.m1_alias = m1_alias
        self.m2_alias = m2_alias
        m1_ntopics, m2_ntopics = self._get_models_n_topics(m1, m2)
        m1_ndocs, m2_ndocs = self._get_models_n_docs(m1, m2)
        self.m1 = TDMAnalysis(
            m1_ndocs, 
            m1_ntopics, 
            **m1
        )
        self.m2 = TDMAnalysis(
            m2_ndocs, 
            m2_ntopics, 
            **m2
        )
        self.m1_common = None
        self.m2_common = None
        self._create_common_vocabulary()
        self._update_model_distributions_to_common_vocab()

    def _get_models_n_topics(self, m1, m2):
        try:
            m1_topics = int(m1['model_out_dir'].split("_")[2].split("topics")[1])
            m2_topics = int(m2['model_out_dir'].split("_")[2].split("topics")[1])
        except Exception:
            m1_topics = int(m1['model_out_dir'].split("_")[0].split("k")[1])
            m2_topics = int(m2['model_out_dir'].split("_")[0].split("k")[1])
        return m1_topics, m2_topics

    def _get_models_n_docs(self, m1, m2):
        return (
            sum([int(x) for x in open(os.path.join(m1['model_root'], m1['seq_dat_file_name'])).readlines()[1:]]),
            sum([int(x) for x in open(os.path.join(m2['model_root'], m2['seq_dat_file_name'])).readlines()[1:]])
        )
    
    def _create_common_vocabulary(self):
        """
        In this function we create a 'common' vocabulary between the two 
        models by taking the union of the two individual model vocabularies. 
        At the same time we also create a mapping between each word in the 
        common vocabulary and it's index.
        """
        self.common_vocabulary = np.array(list(set([*self.m1.vocab, *self.m2.vocab])))
        self.w_ind_map = {w:i for i,w in enumerate(self.common_vocabulary)}
    
    def _update_model_distributions_to_common_vocab(self):
        """
        In this function, since we now have a common vocabulary between
        the two models, we want to augment their existing per-topic word 
        distributions over their vocabularies, to per-topic word distributions 
        over the shared vocabulary so that they can be compared.

        Example:

        In a simple case, we may have two models m1 and m2 that have the
        respective vocabularies:
        
        v_m1 = ["cat", "hat", "door"]
        v_m2 = ["cat", "rat", "mouse", "jerry"]

        To simplify this example, we assume that a topic for a model is represented 
        as a distribution over its vocabulary (in reality it's the sum of a topic's 
        vocabulary distribution at each time step):
        
        k_m1 = [0.7, 0.3, 0]
        k_m2 = [0.2, 0, 0.4, 0.4]

        In order to compare how similar these topics are, we create a common vocabulary 
        by computing the union over the two vocabularies of the respective models. 
        Our next step is to augment their existing distributions so that they can be 
        compared. This is done by mapping their existing distributions to the new 
        common vocabulary.

        v_common = ["cat", "hat", "door", "rat", "mouse", "jerry"]
        k_m1_common = [0.7, 0.3, 0.0001, 0, 0, 0]
        k_m2_common = [0.2, 0.001, 0, 0, 0.4, 0.4]


        we can now compute similarity measures of these same-dimension 'vectors'.
        """
        m1_common = np.zeros((self.m1.ntopics, len(self.common_vocabulary)))
        m2_common = np.zeros((self.m2.ntopics, len(self.common_vocabulary)))
        for topic_idx in range(self.m1.ntopics):
            pw_k = np.sum(self.m1.get_topic_word_distributions_ot(topic_idx), axis=0)
            for w, val in zip(self.m1.vocab, pw_k):
                m1_common[topic_idx][self.w_ind_map[w]] = val
        for topic_idx in range(self.m2.ntopics):
            pw_k = np.sum(self.m2.get_topic_word_distributions_ot(topic_idx), axis=0)
            for w, val in zip(self.m2.vocab, pw_k):
                m2_common[topic_idx][self.w_ind_map[w]] = val
        # reduce dimensionality of common vocabulary vectors
        # concat_arr = StandardScaler().fit_transform(np.concatenate((m1_common, m2_common)))
        concat_arr = np.concatenate((m1_common, m2_common))
        pca = PCA()
        dim_reduced_arr = pca.fit_transform(concat_arr)
        self.m1_common = dim_reduced_arr[:self.m1.ntopics]
        self.m2_common = dim_reduced_arr[self.m1.ntopics:self.m1.ntopics + self.m2.ntopics]
    
    def _get_similarity(self, X=None, Y=None, return_plottable=False, m1_title="Model 1 Topic", m2_title="Model 2 Topic"):
        """
        This function computes the similarity between each topic in Model 1 against each topic in Model 2. One can either
        choose to return a plottable dataframe which can be passed into seaborn heatmap function, or the raw similarity matrix
        as return by sklearn.

        Kwargs:
            return_plottable (bool, optional): Flag dictating whether to return the raw sklearn similarities or a plottable dataframe. Defaults to False.
            m1_title (str, optional): This variable outlines the title to use when referencing Model 1. This will show as the axes label on the seaborn heatmap. Defaults to "Model 1 Topic".
            m2_title (str, optional): This variable outlines the title to use when referencing Model 2. This will show as the axes label on the seaborn heatmap. Defaults to "Model 2 Topic".
        """
        if type(X) == np.ndarray and type(Y) == np.ndarray:
            sim = cosine_similarity(X, Y)
        else:
            # default is the common vocabulary vectors
            sim = cosine_similarity(self.m1_common, self.m2_common)
        if return_plottable:
            t1_val = []
            t2_val = []
            sim_val = []
            for t1_ind, matrix in enumerate(sim):
                for t2_ind, val in enumerate(matrix):
                    t1_val.append(t1_ind)
                    t2_val.append(t2_ind)
                    sim_val.append(val)
            m1_title = self.m1_alias if self.m1_alias else m1_title
            m2_title = self.m2_alias if self.m2_alias else m2_title
            df = pd.DataFrame({m1_title: t1_val, m2_title: t2_val, "Similarity": sim_val})
            self.heatmap_data = df.pivot(index=m1_title, columns=m2_title, values='Similarity')
            return self.heatmap_data
        else:
            return sim

    def _run_matcher(self, threshold_distance=-1):
        """
        DEPRECATED, but may be still useful

        This function simply runs a matching algorithm between the common vocabulary topics of model1
        and model2. It iterates through model1 and for each topic, finds it's most closely related topic
        by cosine similarity.

        One topic can have NONE or ONE matches.
        One topic cannot match another topic from the same model.

        Args: 
            threshold_distance (float): Must be between -1 and 1. This is the minimum distance two vectors must be similar in order to match.
        """
        if threshold_distance < -1 or threshold_distance > 1:
            print("threshold_distance must be between -1 <= threshold_distance <= 1")
            exit(1)
        matches = []
        sim = self._get_similarity(return_plottable=False)
        for topic1_ind, matrix in enumerate(sim):
            # get the highest valued topic2 match
            closest_topic2_ind = np.argmax(matrix)
            if closest_topic2_ind > threshold_distance:
                matches.append((topic1_ind, closest_topic2_ind))
            else:
                matches.append((topic1_ind, None))
        return matches
    
    def _get_eurovoc_topic_vectors(self, model, tfidf_enabled=True, scale=True):
        if type(model.eurovoc) != pd.DataFrame:
            model._init_eurovoc(EUROVOC_PATH)
            model.create_eurovoc_topic_term_map()
        topic_indices = sorted(self.EUROVOC_TOPICS)
        topic_vectors = []
        max = []
        for i in range(model.ntopics):
            word_dist_arr_ot = model.get_topic_word_distributions_ot(i)
            top_words = model.get_words_for_topic(word_dist_arr_ot, n=30, with_prob=True)
            model.get_topic_tfidf_scores(top_words, tfidf_enabled=True)
            model_ev_scores = model.get_auto_topic_name(top_words, i, stringify=False, tfidf_enabled=tfidf_enabled, return_raw_scores=True)
            max.append(model_ev_scores.most_common(1)[0][1])
            topic_vectors.append([model_ev_scores[i] for i in topic_indices])
        if scale:
            return StandardScaler().fit_transform(np.array(topic_vectors)), topic_indices
        else:
            return np.array(topic_vectors), topic_indices

    def evaluate_eurovoc_labels(self):
        # accrue all relevant vector representations of DTM topics
        m1_tfidf_vec, m1_tfidf_ind = self._get_eurovoc_topic_vectors(self.m1, scale=False)
        m1_simple_vec, m1_simple_ind = self._get_eurovoc_topic_vectors(self.m1, tfidf_enabled=False, scale=False)
        m1_simple_baseline, m1_thresh_baseline, m1_top_ten_baseline, m1_thresh_baseline_zeroed, m1_top_ten_baseline_zeroed = self.m1.generate_baselines(indices=self.EUROVOC_TOPICS)
        m2_tfidf_vec, m2_tfidf_ind = self._get_eurovoc_topic_vectors(self.m2)
        m2_simple_vec, m2_simple_ind = self._get_eurovoc_topic_vectors(self.m2, tfidf_enabled=False)
        m2_simple_baseline, m2_thresh_baseline, m2_top_ten_baseline, m2_thresh_baseline_zeroed, m2_top_ten_baseline_zeroed = self.m2.generate_baselines(indices=self.EUROVOC_TOPICS)
        assert m1_tfidf_ind == m2_tfidf_ind == m1_simple_ind == m2_simple_ind
        simple_baseline_sim = self._get_similarity(m1_simple_baseline, m2_simple_baseline, return_plottable=False)
        thresh_baseline_sim = self._get_similarity(m1_thresh_baseline, m2_thresh_baseline, return_plottable=False)
        top_ten_baseline_sim = self._get_similarity(m1_top_ten_baseline, m2_top_ten_baseline, return_plottable=False)
        thresh_zeroed_baseline_sim = self._get_similarity(m1_thresh_baseline_zeroed, m2_thresh_baseline_zeroed, return_plottable=False)
        top_ten_zeroed_baseline_sim = self._get_similarity(m1_top_ten_baseline_zeroed, m2_top_ten_baseline_zeroed, return_plottable=False)
        eurovoc_tfidf_sim = self._get_similarity(m1_tfidf_vec, m2_tfidf_vec, return_plottable=False)
        eurovoc_simple_sim = self._get_similarity(m1_simple_vec, m2_simple_vec, return_plottable=False)
        gold_standard = self._get_similarity(return_plottable=False)
        simple_base_res = self._compare_with_gold_standard(simple_baseline_sim, gold_standard, "Simple Baseline")
        thresh_base_res = self._compare_with_gold_standard(thresh_baseline_sim, gold_standard, "Intelligent Baseline")
        top_ten_base_res = self._compare_with_gold_standard(top_ten_baseline_sim, gold_standard, "Top Ten Baseline")
        thresh_zeroed_base_res = self._compare_with_gold_standard(thresh_zeroed_baseline_sim, gold_standard, "Intelligent Baseline Zeroed")
        top_ten_zeroed_base_res = self._compare_with_gold_standard(top_ten_zeroed_baseline_sim, gold_standard, "Top Ten Baseline Zeroed")
        simple_ev_res = self._compare_with_gold_standard(eurovoc_simple_sim, gold_standard, "Eurovoc Simple")
        tfidf_ev_res = self._compare_with_gold_standard(eurovoc_tfidf_sim, gold_standard, "Eurovoc Tfidf")
        return simple_base_res, thresh_base_res, top_ten_base_res, thresh_zeroed_base_res, top_ten_zeroed_base_res, simple_ev_res, tfidf_ev_res
    
    def get_similar_topics(self, threshold=0.5, gt=True, fp=sys.stdout, **kwargs):
        fp.write("#"*10 + "\n")
        fp.write(f"## FINDING SIMILAR TOPICS BETWEEN {self.m1_alias} AND {self.m2_alias} ##\n")
        fp.write("#"*10 + "\n")
        res = self._get_similarity(return_plottable=False)
        self.m1.get_top_words(with_prob=False, **kwargs)
        self.m2.get_top_words(with_prob=False, **kwargs)
        for m1_topic_ind in range(len(res)):
            for m2_topic_ind in range(len(res[m1_topic_ind])):
                if gt and res[m1_topic_ind][m2_topic_ind] > threshold:
                    fp.write(f"{self.m1_alias} topic {m1_topic_ind} and {self.m2_alias} topic {m2_topic_ind} are similar (sim={res[m1_topic_ind][m2_topic_ind]}).\n")
                    fp.write(f"{self.m1_alias} topic {m1_topic_ind} top words:\n")
                    fp.write(str(self.m1.top_word_arr[m1_topic_ind])+"\n")
                    fp.write(f"{self.m2_alias} topic {m2_topic_ind} top words:\n")
                    fp.write(str(self.m2.top_word_arr[m2_topic_ind])+"\n")
                    fp.write("==========\n")
                # elif not gt and res[m1_topic_ind][m2_topic_ind] < threshold:
                #     print(f"{self.m1_alias} topic {m1_topic_ind} and {self.m2_alias} topic {m2_topic_ind} are NOT similar (sim={res[m1_topic_ind][m2_topic_ind]}).")
                #     print(f"{self.m1_alias} topic {m1_topic_ind} top words:")
                #     print(self.m1.top_word_arr[m1_topic_ind])
                #     print(f"{self.m2_alias} topic {m2_topic_ind} top words:")
                #     print(self.m2.top_word_arr[m2_topic_ind])
                #     print("==========")

    def get_unique_topics(self, threshold=0.25, fp=sys.stdout, **kwargs):
        """This function return the topics from both model 1 that are not similar to any topics within model 2 and vice-versa. Thus allowing
        us to see topics that are unique between publications/datasets. i.e. if a topic appears in model 1 and not in model 2, then that topic is unique
        to the discussions found in model 1's dataset.
        """
        fp.write("#"*10 + "\n")
        fp.write(f"## FINDING UNIQUE TOPICS IN {self.m1_alias} AND {self.m2_alias} ##\n")
        fp.write("#"*10+ "\n")
        def print_unique_topic(ind, max_sim, model_name):
            if model_name == "m1":
                model = self.m1
                alias = self.m1_alias
            else:
                model = self.m2
                alias = self.m2_alias
            fp.write(f"Topic {ind} in {alias} is unique (max_sim={max_sim}).\n")
            fp.write("---\n")
            fp.write(f"Topic label: {model.topic_names[ind]}\n")
            fp.write("---\n")
            fp.write(f"Topic word list: {model.top_word_arr[ind]}\n")
            fp.write("==========\n")
        m1_unique_topics = []
        m2_unique_topics = []
        res = self._get_similarity(return_plottable=False)
        res_T = res.T
        self.m1.get_topic_names(**kwargs)
        self.m2.get_topic_names(**kwargs)
        for m1_topic_ind in range(len(res)):
            max_sim = res[m1_topic_ind].max()
            if max_sim <= threshold:
                m1_unique_topics.append(m1_topic_ind)
                print_unique_topic(m1_topic_ind, max_sim, "m1")
        for m2_topic_ind in range(len(res_T)):
            max_sim = res_T[m2_topic_ind].max()
            if max_sim <= threshold:
                m2_unique_topics.append(m2_topic_ind)
                print_unique_topic(m2_topic_ind, max_sim, "m2")

    def _compare_with_gold_standard(self, X, gold, name):
        total_sim = self._get_similarity(X, gold, return_plottable=False)
        total_sim_T = self._get_similarity(X.T, gold.T, return_plottable=False)
        comparison_vals = []
        # assuming that both models have same number of topics...
        for i in range(len(total_sim)):
            comparison_vals.append(total_sim[i][i])
            comparison_vals.append(total_sim_T[i][i])

        average_similarity_across_methods = np.array(comparison_vals).mean()
        # print("==========")
        # print(f"{name} has mean similarity to gold standard of: {average_similarity_across_methods}")
        return average_similarity_across_methods
    
    def get_heatmap(self, **kwargs):
        save_path = kwargs.pop("save_path", None)
        res = self._get_similarity(return_plottable=True, **kwargs)
        v.heatmap(res, save_path)
        return res

def compare_all_models():
    models = [{
        "model_root": os.path.join(os.environ['ROADMAP_SCRAPER'], "DTM", "greyroads_ieo_all_bigram"),
        "model_out_dir": "model_run_topics30_alpha0.01_topic_var0.05", 
        "doc_year_map_file_name": "greyroads-year.dat",
        "seq_dat_file_name": "greyroads-seq.dat",
        "vocab_file_name": "vocab.txt",
        "eurovoc_whitelist": False,
        "alias": "IEO"
    }, {
        "model_root": os.path.join(os.environ['ROADMAP_SCRAPER'], "DTM", "greyroads_aeo_all_bigram"),
        "model_out_dir": "model_run_topics30_alpha0.01_topic_var0.05", 
        "doc_year_map_file_name": "greyroads-year.dat",
        "seq_dat_file_name": "greyroads-seq.dat",
        "vocab_file_name": "vocab.txt",
        "eurovoc_whitelist": False,
        "alias": "AEO"
    }, {
        "model_root": os.path.join(os.environ['ROADMAP_SCRAPER'], "DTM", "journal_energy_policy_applied_energy_all_years_abstract_all_bigram"),
        "model_out_dir": "model_run_topics30_alpha0.01_topic_var0.05", 
        "doc_year_map_file_name": "eiajournal-year.dat",
        "seq_dat_file_name": "eiajournal-seq.dat",
        "vocab_file_name": "vocab.txt",
        "eurovoc_whitelist": False,
        "alias": "Journals - All"
    }, {
        "model_root": os.path.join(os.environ['ROADMAP_SCRAPER'], "DTM", "journal_energy_policy_applied_energy_all_years_abstract_biofuels_bigram"),
        "model_out_dir": "model_run_topics30_alpha0.01_topic_var0.05", 
        "doc_year_map_file_name": "eiajournal-year.dat",
        "seq_dat_file_name": "eiajournal-seq.dat",
        "vocab_file_name": "vocab.txt",
        "eurovoc_whitelist": False,
        "alias": "Journals - Biofuels"
    }, {
        "model_root": os.path.join(os.environ['ROADMAP_SCRAPER'], "DTM", "journal_energy_policy_applied_energy_all_years_abstract_solar_bigram"),
        "model_out_dir": "model_run_topics30_alpha0.01_topic_var0.05", 
        "doc_year_map_file_name": "eiajournal-year.dat",
        "seq_dat_file_name": "eiajournal-seq.dat",
        "vocab_file_name": "vocab.txt",
        "eurovoc_whitelist": False,
        "alias": "Journals - Solar"
    }, {
        "model_root": os.path.join(os.environ['ROADMAP_SCRAPER'], "DTM", "journal_energy_policy_applied_energy_all_years_abstract_coal_bigram"),
        "model_out_dir": "model_run_topics30_alpha0.01_topic_var0.05", 
        "doc_year_map_file_name": "eiajournal-year.dat",
        "seq_dat_file_name": "eiajournal-seq.dat",
        "vocab_file_name": "vocab.txt",
        "eurovoc_whitelist": False,
        "alias": "Journals - Coal"
    }]
    m1_list = []
    m2_list = []
    simple_baseline = []
    thresh_baseline = []
    thresh_baseline_zeroed = []
    top_ten_baseline = []
    top_ten_baseline_zeroed = []
    simple_ev = []
    tfidf_ev = []
    # simple_base_res, thresh_base_res, top_ten_base_res, thresh_zeroed_base_res, top_ten_zeroed_base_res, simple_ev_res, tfidf_ev_res
    for i in range(len(models)):
        for j in range(len(models)):
            if j <= i:
                continue
            m1 = models[i]
            m2 = models[j]
            m1_name = m1['alias']
            m2_name = m2['alias']
            print(f"{m1_name} vs {m2_name}")
            m1_list.append(m1_name)
            m2_list.append(m2_name)
            ama = AcrossModelAnalysis(m1, m2, m1_alias=m1_name, m2_alias=m2_name)
            res = get_model_summary(ama)
            
            simple_baseline.append(res[0])
            thresh_baseline.append(res[1])
            top_ten_baseline.append(res[2])
            thresh_baseline_zeroed.append(res[3])
            top_ten_baseline_zeroed.append(res[4])
            simple_ev.append(res[5])
            tfidf_ev.append(res[6])
    df = pd.DataFrame({
        "Model 1": m1_list, 
        "Model 2": m2_list, 
        "Simple Base": simple_baseline, 
        "Thresh. Base": thresh_baseline, 
        "Top Ten Base": top_ten_baseline, 
        "Thresh. Base Zeroed": thresh_baseline_zeroed, 
        "Top Ten Base Zeroed": top_ten_baseline_zeroed, 
        "Simple EV": simple_ev, 
        "Tfidf EV": tfidf_ev})
    df.to_csv("ev_comparison_matrix.csv")
    breakpoint()

def get_model_summary(ama):
    res = ama.evaluate_eurovoc_labels()
    with open(f"{ama.m1_alias}_{ama.m2_alias}_similar_topics.txt", "w+") as fp:
        ama.get_similar_topics(fp=fp)
    with open(f"{ama.m1_alias}_{ama.m2_alias}_unique_topics.txt", "w+") as fp:
        ama.get_unique_topics(fp=fp)
    # ama.get_heatmap(save_path=f"{'_'.join(ama.m1_alias.split(' '))}_v_{'_'.join(ama.m2_alias.split(' '))}")
    return res

def test():
    m1 = {
        "model_root": os.path.join(os.environ['ROADMAP_SCRAPER'], "DTM", "greyroads_ieo_all_bigram"),
        "model_out_dir": "model_run_topics30_alpha0.01_topic_var0.05", 
        "doc_year_map_file_name": "greyroads-year.dat",
        "seq_dat_file_name": "greyroads-seq.dat",
        "vocab_file_name": "vocab.txt",
        "eurovoc_whitelist": False
    }
    m2 = {
        "model_root": os.path.join(os.environ['ROADMAP_SCRAPER'], "DTM", "greyroads_aeo_all_bigram"),
        "model_out_dir": "model_run_topics30_alpha0.01_topic_var0.05", 
        "doc_year_map_file_name": "greyroads-year.dat",
        "seq_dat_file_name": "greyroads-seq.dat",
        "vocab_file_name": "vocab.txt",
        "eurovoc_whitelist": False
    }
    ama = AcrossModelAnalysis(m1, m2)
    ama.m1.ntopics = 1
    ama.m2.ntopics = 1
    ama.m1.vocab = ["cat", "hat", "door"]
    ama.m2.vocab = ["cat", "rat", "mouse", "jerry"]
    ama._create_common_vocabulary()
    ama._update_model_distributions_to_common_vocab()
        

if __name__ == "__main__":
    m1 = {
        "model_root": os.path.join(os.environ['DTM_ROOT'], "dtm", "dataset_2a_labor_bigram"),
        "model_out_dir": "k30_a0.01_var0.05", 
        "doc_year_map_file_name": "model-year.dat",
        "seq_dat_file_name": "model-seq.dat",
        "vocab_file_name": "vocab.txt",
        "eurovoc_whitelist": False
    }
    m2 = {
        "model_root": os.path.join(os.environ['DTM_ROOT'], "dtm", "dataset_2a_not_labor_bigram"),
        "model_out_dir": "k30_a0.01_var0.05", 
        "doc_year_map_file_name": "model-year.dat",
        "seq_dat_file_name": "model-seq.dat",
        "vocab_file_name": "vocab.txt",
        "eurovoc_whitelist": False
    }
    # m2 = {
    #     "model_root": os.path.join(os.environ['ROADMAP_SCRAPER'], "DTM", "model_aeo_all_bigram"),
    #     "model_out_dir": "model_run_topics30_alpha0.01_topic_var0.05", 
    #     "doc_year_map_file_name": "model-year.dat",
    #     "seq_dat_file_name": "model-seq.dat",
    #     "vocab_file_name": "vocab.txt",
    #     "eurovoc_whitelist": False
    # }
<<<<<<< HEAD
    # ama = AcrossModelAnalysis(m1, m2, m1_alias="IEO", m2_alias="Journals")
    # ama.m1._init_eurovoc(EUROVOC_PATH)
    # ama.m1.create_eurovoc_topic_term_map()
    # ama.m1.generate_baselines()
    # breakpoint()
    # ama.get_unique_topics(threshold=0.1)
    # res = ama._get_similarity()
    # print(res[0][29])
    # print(res[29][0])
    # breakpoint()
    compare_all_models()

=======
    ama = AcrossModelAnalysis(m1, m2, m1_alias="Labor", m2_alias="Not Labor")
>>>>>>> 7fbeab91
    # ama.get_similar_topics(gt=False, threshold=-0.2, n=20)
    ama.get_heatmap(save_path="labor_vs_not_labor.png", m1_title="Labor", m2_title="Not Labor")
    # res = ama.run_clustering()
    # ama.compare_topic_labels()
    # ama.evaluate_eurovoc_labels()
    # ama.m1.get_topic_names()
    # ama.m2.get_topic_names()
    # breakpoint()
    # ama.evaluate_eurovoc_labels()

    # m1_top_words = []
    # m2_top_words = []
    # for i in range(30):
    #     word_dist_arr_ot = ama.m1.get_topic_word_distributions_ot(i)
    #     top_words = ama.m1.get_words_for_topic(word_dist_arr_ot, n=6, with_prob=False)
    #     m1_top_words.append(top_words)
    # for i in range(30):
    #     word_dist_arr_ot = ama.m2.get_topic_word_distributions_ot(i)
    #     top_words = ama.m2.get_words_for_topic(word_dist_arr_ot, n=6, with_prob=False)
    #     m2_top_words.append(top_words)
    # for m1_topic, m2_topic in res:
    #     print("==========")
    #     print(f"m1 topic: {m1_top_words[m1_topic]}")
    #     print(f"m2 topic: {m2_top_words[m2_topic]}")<|MERGE_RESOLUTION|>--- conflicted
+++ resolved
@@ -519,52 +519,4 @@
         "seq_dat_file_name": "model-seq.dat",
         "vocab_file_name": "vocab.txt",
         "eurovoc_whitelist": False
-    }
-    # m2 = {
-    #     "model_root": os.path.join(os.environ['ROADMAP_SCRAPER'], "DTM", "model_aeo_all_bigram"),
-    #     "model_out_dir": "model_run_topics30_alpha0.01_topic_var0.05", 
-    #     "doc_year_map_file_name": "model-year.dat",
-    #     "seq_dat_file_name": "model-seq.dat",
-    #     "vocab_file_name": "vocab.txt",
-    #     "eurovoc_whitelist": False
-    # }
-<<<<<<< HEAD
-    # ama = AcrossModelAnalysis(m1, m2, m1_alias="IEO", m2_alias="Journals")
-    # ama.m1._init_eurovoc(EUROVOC_PATH)
-    # ama.m1.create_eurovoc_topic_term_map()
-    # ama.m1.generate_baselines()
-    # breakpoint()
-    # ama.get_unique_topics(threshold=0.1)
-    # res = ama._get_similarity()
-    # print(res[0][29])
-    # print(res[29][0])
-    # breakpoint()
-    compare_all_models()
-
-=======
-    ama = AcrossModelAnalysis(m1, m2, m1_alias="Labor", m2_alias="Not Labor")
->>>>>>> 7fbeab91
-    # ama.get_similar_topics(gt=False, threshold=-0.2, n=20)
-    ama.get_heatmap(save_path="labor_vs_not_labor.png", m1_title="Labor", m2_title="Not Labor")
-    # res = ama.run_clustering()
-    # ama.compare_topic_labels()
-    # ama.evaluate_eurovoc_labels()
-    # ama.m1.get_topic_names()
-    # ama.m2.get_topic_names()
-    # breakpoint()
-    # ama.evaluate_eurovoc_labels()
-
-    # m1_top_words = []
-    # m2_top_words = []
-    # for i in range(30):
-    #     word_dist_arr_ot = ama.m1.get_topic_word_distributions_ot(i)
-    #     top_words = ama.m1.get_words_for_topic(word_dist_arr_ot, n=6, with_prob=False)
-    #     m1_top_words.append(top_words)
-    # for i in range(30):
-    #     word_dist_arr_ot = ama.m2.get_topic_word_distributions_ot(i)
-    #     top_words = ama.m2.get_words_for_topic(word_dist_arr_ot, n=6, with_prob=False)
-    #     m2_top_words.append(top_words)
-    # for m1_topic, m2_topic in res:
-    #     print("==========")
-    #     print(f"m1 topic: {m1_top_words[m1_topic]}")
-    #     print(f"m2 topic: {m2_top_words[m2_topic]}")+    }